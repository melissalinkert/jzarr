--- conflicted
+++ resolved
@@ -237,14 +237,14 @@
             </plugin>
             <plugin>
                 <groupId>org.apache.maven.plugins</groupId>
-<<<<<<< HEAD
                     <artifactId>maven-surefire-plugin</artifactId>
                     <version>3.0.0-M5</version>
                     <configuration>
                         <includes>**/*.java</includes>
                     </configuration>
              </plugin>
-=======
+            <plugin>
+                <groupId>org.apache.maven.plugins</groupId>
                 <artifactId>maven-gpg-plugin</artifactId>
                 <version>1.6</version>
                 <executions>
@@ -260,7 +260,6 @@
                     </execution>
                 </executions>
             </plugin>
->>>>>>> 00180d13
         </plugins>
 
     </build>
